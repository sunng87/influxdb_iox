use std::error::Error;

// SENTINEL is used to terminate a float-encoded block. A sentinel marker value
// is useful because blocks do not always end aligned to bytes, and spare empty
// bits can otherwise have undesirable semantic meaning.
const SENTINEL: u64 = 0x7ff8_0000_0000_00ff; // in the quiet NaN range.

fn is_sentinel_f64(v: f64) -> bool {
    v.to_bits() == SENTINEL
}
fn is_sentinel_u64(v: u64) -> bool {
    v == SENTINEL
}

/// encode encodes a vector of floats into dst.
///
/// The encoding used is equivalent to the encoding of floats in the Gorilla
/// paper. Each subsequent value is compared to the previous and the XOR of the
/// two is determined. Leading and trailing zero bits are then analysed and
/// representations based on those are stored.
#[allow(dead_code)]
#[allow(clippy::many_single_char_names)]
pub fn encode(src: &[f64], dst: &mut Vec<u8>) -> Result<(), Box<dyn Error>> {
    dst.truncate(0); // reset buffer.
    if src.is_empty() {
        return Ok(());
    }
    if dst.capacity() < 9 {
        dst.reserve_exact(9 - dst.capacity()); // room for encoding type, block size and a value
    }

    // write encoding type
    let mut n = 8; // N.B, this is the number of bits written
    dst.push((1 << 4) as u8); // write compression type

    // write the first value into the block
    let first = src[0];
    let mut prev = first.to_bits();
    dst.extend_from_slice(&prev.to_be_bytes());
    n += 64;

    let (mut prev_leading, mut prev_trailing) = (!0u64, 0u64);
    // encode remaining values
    for i in 1..=src.len() {
        let x;
        if i < src.len() {
            x = src[i];
            if is_sentinel_f64(x) {
                return Err(From::from("unsupported value"));
            }
        } else {
            x = f64::from_bits(SENTINEL);
        }

        let cur = x.to_bits();
        let v_delta = cur ^ prev;
        if v_delta == 0 {
            n += 1; // write a single zero bit, nothing else to do
            prev = cur;
            continue;
        }

        while n >> 3 >= dst.len() {
            dst.push(0); // make room
        }

        // set the current bit of the current byte to indicate we are writing a
        // delta value to the output
        // n&7 - current bit in current byte
        // n>>3 - current byte
        dst[n >> 3] |= 128 >> (n & 7); // set the current bit of the current byte
        n += 1;

        // next, write the delta to the output
        let mut leading = v_delta.leading_zeros() as u64;
        let trailing = v_delta.trailing_zeros() as u64;

        // prevent overflow by restricting number of leading zeros to 31
        leading &= 0b0001_1111;

        // a minimum of two further bits will be required
        if (n + 2) >> 3 >= dst.len() {
            dst.push(0);
        }

        if prev_leading != !0u64 && leading >= prev_leading && trailing >= prev_trailing {
            n += 1; // write leading bit

            let l = 64 - prev_leading - prev_trailing; // none-zero bit count
            while (n + 1) >> 3 >= dst.len() {
                dst.push(0); // grow to accommodate bits.
            }

            // the full value
            let v = (v_delta >> prev_trailing) << (64 - l); // l least significant bits of v
            let m = (n & 7) as u64; // current bit in current byte
            let mut written = 0u64;
            if m > 0 {
                // the current byte has not been completely filled
                written = if l < 8 - m { l } else { 8 - m };
                let mask = v >> 56; // move 8 MSB to 8 LSB
                dst[n >> 3] |= (mask >> m) as u8;
                n += written as usize;

                if l - written == 0 {
                    prev = cur;
                    continue;
                }
            }

            let vv = v << written; // move written bits out of the way
            while (n >> 3) + 8 >= dst.len() {
                dst.push(0);
            }
            // TODO(edd): maybe this can be optimised?
            let k = n >> 3;
            let vv_bytes = &vv.to_be_bytes();
            dst[k..k + 8].clone_from_slice(&vv_bytes[0..(k + 8 - k)]);

            n += (l - written) as usize;
        } else {
            prev_leading = leading;
            prev_trailing = trailing;

            // set a single bit to indicate a value will follow
            dst[n >> 3] |= 128 >> (n & 7); // set the current bit on the current byte
            n += 1;

            // write 5 bits of leading
            if (n + 5) >> 3 >= dst.len() {
                dst.push(0);
            }

            // see if there is enough room left in current byte for the 5 bits.
            let mut m = n & 7;
            let mut l = 5usize;
            let mut v = leading << 59; // 5 LSB of leading
            let mut mask = v >> 56; // move 5 MSB to 8 LSB

            if m <= 3 {
                // 5 bits fit in current byte
                dst[n >> 3] |= (mask >> m) as u8;
                n += l as usize;
            } else {
                // not enough bits available in current byte
                let written = 8 - m;
                dst[n >> 3] |= (mask >> m) as u8; // some of mask will get lost
                n += written;

                // next the lost part of mask needs to be written into the next byte
                mask = v << written; // move already written bits out the way
                mask >>= 56;

                m = n & 7; // new current bit
                dst[n >> 3] |= (mask >> m) as u8;
                n += l - written;
            }

            // Note that if leading == trailing == 0, then sig_bits == 64. But
            // that value doesn't actually fit into the 6 bits we have. However,
            // we never need to encode 0 significant bits, since that would put
            // us in the other case (v_delta == 0). So instead we write out a 0
            // and adjust it back to 64 on unpacking.
            let sig_bits = 64 - leading - trailing;
            if (n + 6) >> 3 >= dst.len() {
                dst.push(0);
            }

            m = n & 7;
            l = 6;
            v = sig_bits << 58; // move 6 LSB of sig_bits to MSB
            let mut mask = v >> 56; // move 6 MSB to 8 LSB
            if m <= 2 {
                dst[n >> 3] |= (mask >> m) as u8; // the 6 bits fit in the current byte
                n += l;
            } else {
                let written = 8 - m;
                dst[n >> 3] |= (mask >> m) as u8; // fill rest of current byte
                n += written;

                // next, write the lost part of mask into the next byte
                mask = v << written;
                mask >>= 56;

                m = n & 7; // recompute current bit to write
                dst[n >> 3] |= (mask >> m) as u8;
                n += l - written;
            }

            // write final value
            m = n & 7;
            l = sig_bits as usize;
            v = (v_delta >> trailing) << (64 - l); // move l LSB into MSB
            while (n + l) >> 3 >= dst.len() {
                dst.push(0);
            }

            let mut written = 0usize;
            if m > 0 {
                // current byte not full
                written = if l < 8 - m { l } else { 8 - m };
                mask = v >> 56; // move 8 MSB to 8 LSB
                dst[n >> 3] |= (mask >> m) as u8;
                n += written;

                if l - written == 0 {
                    prev = cur;
                    continue;
                }
            }

            // shift remaining bits and write out
            let vv = v << written; // remove bits written in previous byte
            while (n >> 3) + 8 >= dst.len() {
                dst.push(0);
            }

            // TODO(edd): maybe this can be optimised?
            let k = n >> 3;
            let vv_bytes = &vv.to_be_bytes();
            dst[k..k + 8].clone_from_slice(&vv_bytes[0..(k + 8 - k)]);
            n += l - written;
        }
        prev = cur;
    }

    let mut length = n >> 3;
    if n & 7 > 0 {
        length += 1;
    }
    dst.truncate(length);
    Ok(())
}

// BIT_MASK contains a lookup table where the index is the number of bits
// and the value is a mask. The table is always read by ANDing the index
// with 0x3f, such that if the index is 64, position 0 will be read, which
// is a 0xffffffffffffffff, thus returning all bits.
//
// 00 = 0xffffffffffffffff
// 01 = 0x0000000000000001
// 02 = 0x0000000000000003
// 03 = 0x0000000000000007
// ...
// 62 = 0x3fffffffffffffff
// 63 = 0x7fffffffffffffff
//
// TODO(edd): figure out how to generate this.
const BIT_MASK: [u64; 64] = [
    0xffff_ffff_ffff_ffff,
    0x0001,
    0x0003,
    0x0007,
    0x000f,
    0x001f,
    0x003f,
    0x007f,
    0x00ff,
    0x01ff,
    0x03ff,
    0x07ff,
    0x0fff,
    0x1fff,
    0x3fff,
    0x7fff,
    0xffff,
    0x0001_ffff,
    0x0003_ffff,
    0x0007_ffff,
    0x000f_ffff,
    0x001f_ffff,
    0x003f_ffff,
    0x007f_ffff,
    0x00ff_ffff,
    0x01ff_ffff,
    0x03ff_ffff,
    0x07ff_ffff,
    0x0fff_ffff,
    0x1fff_ffff,
    0x3fff_ffff,
    0x7fff_ffff,
    0xffff_ffff,
    0x0001_ffff_ffff,
    0x0003_ffff_ffff,
    0x0007_ffff_ffff,
    0x000f_ffff_ffff,
    0x001f_ffff_ffff,
    0x003f_ffff_ffff,
    0x007f_ffff_ffff,
    0x00ff_ffff_ffff,
    0x01ff_ffff_ffff,
    0x03ff_ffff_ffff,
    0x07ff_ffff_ffff,
    0x0fff_ffff_ffff,
    0x1fff_ffff_ffff,
    0x3fff_ffff_ffff,
    0x7fff_ffff_ffff,
    0xffff_ffff_ffff,
    0x0001_ffff_ffff_ffff,
    0x0003_ffff_ffff_ffff,
    0x0007_ffff_ffff_ffff,
    0x000f_ffff_ffff_ffff,
    0x001f_ffff_ffff_ffff,
    0x003f_ffff_ffff_ffff,
    0x007f_ffff_ffff_ffff,
    0x00ff_ffff_ffff_ffff,
    0x01ff_ffff_ffff_ffff,
    0x03ff_ffff_ffff_ffff,
    0x07ff_ffff_ffff_ffff,
    0x0fff_ffff_ffff_ffff,
    0x1fff_ffff_ffff_ffff,
    0x3fff_ffff_ffff_ffff,
    0x7fff_ffff_ffff_ffff,
];

/// decode decodes a slice of bytes into a vector of floats.
#[allow(dead_code)]
#[allow(clippy::many_single_char_names)]
#[allow(clippy::useless_let_if_seq)]
pub fn decode(src: &[u8], dst: &mut Vec<f64>) -> Result<(), Box<dyn Error>> {
    if src.len() < 9 {
        return Ok(());
    }

    let mut i = 1; // skip first byte as it's the encoding, which is always gorilla
    let mut buf: [u8; 8] = [0; 8];

    // the first decoded value
    buf.copy_from_slice(&src[i..i + 8]);
    let mut val = u64::from_be_bytes(buf);
    i += 8;
    dst.push(f64::from_bits(val));

    // decode the rest of the values
    let mut br_cached_val;
    let mut br_valid_bits;

    // Refill br_cached_value, reading up to 8 bytes from b, returning the new
    // values for the cached value, the valid bits and the number of bytes read.
    let mut refill_cache = |i: usize| -> Result<(u64, u8, usize), Box<dyn Error>> {
        let remaining_bytes = src.len() - i;
        if remaining_bytes >= 8 {
            // read 8 bytes directly
            buf.copy_from_slice(&src[i..i + 8]);
            return Ok((u64::from_be_bytes(buf), 64, 8));
        } else if remaining_bytes > 0 {
            let mut br_cached_val = 0u64;
            let br_valid_bits = (remaining_bytes * 8) as u8;
            let mut n = 0;
            for v in src.iter().skip(i) {
                br_cached_val = (br_cached_val << 8) | *v as u64;
                n += 1;
            }
            br_cached_val = br_cached_val.rotate_right(br_valid_bits as u32);
            return Ok((br_cached_val, br_valid_bits, n));
        }
        Err(From::from("unexpected end of block"))
    };

    // TODO(edd): I found it got complicated quickly when trying to use Ref to
    // mutate br_cached_val, br_valid_bits and I directly in the closure, so for
    // now we will just mutate copies and re-assign...
    match refill_cache(i) {
        Ok(res) => {
            br_cached_val = res.0;
            br_valid_bits = res.1;
            i += res.2;
        }
        Err(e) => return Err(e),
    }

    let mut trailing_n = 0u8;
    let mut meaningful_n = 64u8;

    loop {
        if br_valid_bits == 0 {
            match refill_cache(i) {
                Ok(res) => {
                    br_cached_val = res.0;
                    br_valid_bits = res.1;
                    i += res.2;
                }
                Err(e) => return Err(e),
            }
        }

        // read control bit 0.
        br_valid_bits -= 1;
        br_cached_val = br_cached_val.rotate_left(1);
        if br_cached_val & 1 == 0 {
            dst.push(f64::from_bits(val));
            continue;
        }

        if br_valid_bits == 0 {
            match refill_cache(i) {
                Ok(res) => {
                    br_cached_val = res.0;
                    br_valid_bits = res.1;
                    i += res.2;
                }
                Err(e) => return Err(e),
            }
        }

        // read control bit 1.
        br_valid_bits -= 1;
        br_cached_val = br_cached_val.rotate_left(1);
        if br_cached_val & 1 > 0 {
            // read 5 bits for leading zero count and 6 bits for the meaningful data count
            let leading_trailing_bit_count = 11;
            let mut lm_bits = 0u64; // leading + meaningful data counts
            if br_valid_bits >= leading_trailing_bit_count {
                // decode 5 bits leading + 6 bits meaningful for a total of 11 bits
                br_valid_bits -= leading_trailing_bit_count;
                br_cached_val = br_cached_val.rotate_left(leading_trailing_bit_count as u32);
                lm_bits = br_cached_val;
            } else {
                let mut bits_01 = 11u8;
                if br_valid_bits > 0 {
                    bits_01 -= br_valid_bits;
                    lm_bits = br_cached_val.rotate_left(11);
                }

                match refill_cache(i) {
                    Ok(res) => {
                        br_cached_val = res.0;
                        br_valid_bits = res.1;
                        i += res.2;
                    }
                    Err(e) => return Err(e),
                }

                br_cached_val = br_cached_val.rotate_left(bits_01 as u32);
                br_valid_bits -= bits_01;
                lm_bits &= !BIT_MASK[(bits_01 & 0x3f) as usize];
                lm_bits |= br_cached_val & BIT_MASK[(bits_01 & 0x3f) as usize];
            }

            lm_bits &= 0x7ff;
            let leading_n = (lm_bits >> 6) as u8 & 0x1f; // 5 bits leading
            meaningful_n = (lm_bits & 0x3f) as u8; // 6 bits meaningful
            if meaningful_n > 0 {
                trailing_n = 64 - leading_n - meaningful_n;
            } else {
                // meaningful_n == 0 is a special case, such that all bits are meaningful
                trailing_n = 0;
                meaningful_n = 64;
            }
        }

        let mut s_bits = 0u64; // significant bits
        if br_valid_bits >= meaningful_n {
            br_valid_bits -= meaningful_n;
            br_cached_val = br_cached_val.rotate_left(meaningful_n as u32);
            s_bits = br_cached_val;
        } else {
            let mut m_bits = meaningful_n;
            if br_valid_bits > 0 {
                m_bits -= br_valid_bits;
                s_bits = br_cached_val.rotate_left(meaningful_n as u32);
            }

            match refill_cache(i) {
                Ok(res) => {
                    br_cached_val = res.0;
                    br_valid_bits = res.1;
                    i += res.2;
                }
                Err(e) => return Err(e),
            }

            br_cached_val = br_cached_val.rotate_left(m_bits as u32);
            br_valid_bits = br_valid_bits.wrapping_sub(m_bits);
            s_bits &= !BIT_MASK[(m_bits & 0x3f) as usize];
            s_bits |= br_cached_val & BIT_MASK[(m_bits & 0x3f) as usize];
        }
        s_bits &= BIT_MASK[(meaningful_n & 0x3f) as usize];
        val ^= s_bits << (trailing_n & 0x3f);

        // check for sentinel value
        if is_sentinel_u64(val) {
            break;
        }
        dst.push(f64::from_bits(val));
    }
    Ok(())
}

#[cfg(test)]
#[allow(clippy::unreadable_literal)]
#[allow(clippy::excessive_precision)] // TODO: Audit test values for truncation
mod tests {
    use crate::tests::approximately_equal;

    #[test]
    fn encode_no_values() {
        let src: Vec<f64> = vec![];
        let mut dst = vec![];

        // check for error
        super::encode(&src, &mut dst).expect("failed to encode src");

        // verify encoded no values.
        let exp: Vec<u8> = Vec::new();
        assert_eq!(dst.to_vec(), exp);
    }

    #[test]
    fn encode_special_values() {
        let src: Vec<f64> = vec![
            100.0,
            222.12,
            f64::from_bits(0x7ff8000000000001), // Go representation of signalling NaN
            45.324,
            std::f64::NAN,
            2453.023,
            -1234.235312132,
            std::f64::INFINITY,
            std::f64::NEG_INFINITY,
            9123419329123.1234,
            f64::from_bits(0x7ff0000000000002), // Prometheus stale NaN
            -19292929929292929292.22,
            -0.0000000000000000000000000092,
        ];
        let mut dst = vec![];

        // check for error
        super::encode(&src, &mut dst).expect("failed to encode src");

        let mut got = vec![];
        super::decode(&dst, &mut got).expect("failed to decode");

        // Verify decoded values.
        assert_eq!(got.len(), src.len());

        for (i, v) in got.iter().enumerate() {
<<<<<<< HEAD
            assert_eq!(src[i].to_bits(), v.to_bits());
=======
            if v.is_nan() || v.is_infinite() {
                assert_eq!(src[i].to_bits(), v.to_bits());
            } else {
                assert!(approximately_equal(src[i], *v));
            }
>>>>>>> f155e647
        }
    }

    #[test]
    fn encode() {
        struct Test {
            name: String,
            input: Vec<f64>,
        }

        let tests = vec![
            Test {
                name: String::from("from reference paper"),
                input: vec![12.0, 12.0, 24.0, 13.0, 24.0, 24.0, 24.0, 23.0],
            },
            Test {
                name: String::from("failed in previous implementation"),
                input: vec![
                    -3.8970913068231994e+307,
                    -9.036931257783943e+307,
                    1.7173073833490201e+308,
                    -9.312369166661538e+307,
                    -2.2435523083555231e+307,
                    1.4779121287289644e+307,
                    1.771273431601434e+308,
                    8.140360378221364e+307,
                    4.783405048208089e+307,
                    -2.8044680049605344e+307,
                    4.412915337205696e+307,
                    -1.2779380602005046e+308,
                    1.6235802318921885e+308,
                    -1.3402901846299688e+307,
                    1.6961015582104055e+308,
                    -1.067980796435633e+308,
                    -3.02868987458268e+307,
                    1.7641793640790284e+308,
                    1.6587191845856813e+307,
                    -1.786073304985983e+308,
                    1.0694549382051123e+308,
                    3.5635180996210295e+307,
                ],
            },
            Test {
                name: String::from("previous example as natural numbers"),
                input: vec![
                    -38970913068231994.0,
                    -9036931257783943.0,
                    171730738334902010.0,
                    -9312369166661538.0,
                    -22435523083555231.0,
                    14779121287289644.0,
                    17712734316014340.0,
                    8140360378221364.0,
                    4783405048208089.0,
                    -28044680049605344.0,
                    4412915337205696.0,
                    -127793806020050460.0,
                    162358023189218850.0,
                    -13402901846299688.0,
                    169610155821040550.0,
                    -10679807964356330.0,
                    -302868987458268.0,
                    176417936407902840.0,
                    16587191845856813.0,
                    -17860733049859830.0,
                    106945493820511230.0,
                    35635180996210295.0,
                ],
            },
            Test {
                name: String::from("similar values"),
                input: vec![
                    6.00065e+06,
                    6.000656e+06,
                    6.000657e+06,
                    6.000659e+06,
                    6.000661e+06,
                ],
            },
            Test {
                name: String::from("two hours data"),
                input: vec![
                    761.0, 727.0, 763.0, 706.0, 700.0, 679.0, 757.0, 708.0, 739.0, 707.0, 699.0,
                    740.0, 729.0, 766.0, 730.0, 715.0, 705.0, 693.0, 765.0, 724.0, 799.0, 761.0,
                    737.0, 766.0, 756.0, 719.0, 722.0, 801.0, 747.0, 731.0, 742.0, 744.0, 791.0,
                    750.0, 759.0, 809.0, 751.0, 705.0, 770.0, 792.0, 727.0, 762.0, 772.0, 721.0,
                    748.0, 753.0, 744.0, 716.0, 776.0, 659.0, 789.0, 766.0, 758.0, 690.0, 795.0,
                    770.0, 758.0, 723.0, 767.0, 765.0, 693.0, 706.0, 681.0, 727.0, 724.0, 780.0,
                    678.0, 696.0, 758.0, 740.0, 735.0, 700.0, 742.0, 747.0, 752.0, 734.0, 743.0,
                    732.0, 746.0, 770.0, 780.0, 710.0, 731.0, 712.0, 712.0, 741.0, 770.0, 770.0,
                    754.0, 718.0, 670.0, 775.0, 749.0, 795.0, 756.0, 741.0, 787.0, 721.0, 745.0,
                    782.0, 765.0, 780.0, 811.0, 790.0, 836.0, 743.0, 858.0, 739.0, 762.0, 770.0,
                    752.0, 763.0, 795.0, 792.0, 746.0, 786.0, 785.0, 774.0, 786.0, 718.0,
                ],
            },
            Test {
                name: String::from("identical values"),
                input: vec![12123.1234; 1000],
            },
            Test {
                name: String::from("1000 real CPU values"),
                input: vec![
                    11.286653185035389,
                    3.7310629773381745,
                    1.6102858569466982,
                    1.691305437233776,
                    1.8957345971563981,
                    3.625453181647706,
                    10.073740782402199,
                    7.99398571607568,
                    4.598130841121495,
                    5.293527345709985,
                    6.247661803217359,
                    4.296777416937297,
                    1.3373328333958254,
                    1.5998000249968753,
                    3.0139394700489763,
                    2.0558185895838523,
                    3.18630513557416,
                    4.133882852504059,
                    3.3033033033033035,
                    3.6824366496067906,
                    2.9378672334041753,
                    2.112764095511939,
                    1.5896858179997497,
                    5.252626313156578,
                    2.908137793310035,
                    3.1738098213170063,
                    3.3120859892513437,
                    2.189415738771425,
                    2.9650944576504443,
                    2.826195219123506,
                    2.618391380606364,
                    2.739897410233955,
                    2.886056971514243,
                    2.25140712945591,
                    3.5843636817784437,
                    2.7236381809095453,
                    3.5138176816306115,
                    3.5348488633524857,
                    1.5920772220132882,
                    2.5954579485899676,
                    2.4918607563235664,
                    1.9355644355644355,
                    2.240580798598072,
                    1.8293446936474127,
                    1.1938813580400447,
                    3.0753844230528817,
                    3.2399299474605954,
                    5.420326223337516,
                    6.535540893813021,
                    5.47158026233604,
                    2.55,
                    2.0336429826763744,
                    2.638489433537577,
                    2.8251400124455506,
                    2.3505876469117277,
                    2.9632408102025507,
                    2.7243189202699325,
                    1.712285964254468,
                    1.6506189821182944,
                    1.1495689116581282,
                    1.4140908522087348,
                    1.8733608092918697,
                    2.13696575856036,
                    3.0644152595372107,
                    3.649087728067983,
                    3.649087728067983,
                    2.4799599198396796,
                    3.4676312835225147,
                    2.9992501874531365,
                    2.8371453568303964,
                    3.6660389202762085,
                    3.5487485991781846,
                    3.8509627406851714,
                    4.373981701967665,
                    3.8153615211408556,
                    2.3548467480687765,
                    2.575321915239405,
                    1.4267834793491865,
                    1.2625,
                    1.2353381582231096,
                    3.055243795984537,
                    3.6958155850663994,
                    2.0645645645645647,
                    1.7491254372813594,
                    1.8865567216391803,
                    4.563640910227557,
                    3.6805207811717575,
                    3.3983008495752123,
                    3.6117381489841986,
                    2.832650018635855,
                    1.0390585878818228,
                    3.930131004366812,
                    5.608531994981179,
                    6.253900886281363,
                    5.43640897755611,
                    2.4558326024307733,
                    2.272727272727273,
                    4.708829054477144,
                    3.233458177278402,
                    2.9246344206974126,
                    2.651325662831416,
                    2.6993251687078232,
                    3.994990607388854,
                    2.220558882235529,
                    1.275797373358349,
                    2.0367362239160314,
                    2.8375,
                    1.676257192894671,
                    2.237779722465308,
                    2.135098014733425,
                    1.2259194395796849,
                    1.2489072061945798,
                    1.2503125781445361,
                    1.3375,
                    1.3413563996489908,
                    1.3102071375093587,
                    1.1620642259152818,
                    1.6577340147077153,
                    2.6081504702194356,
                    1.9233170975396527,
                    3.6754594324290535,
                    1.936773709858803,
                    2.766649974962444,
                    2.3833416959357754,
                    2.1663346613545817,
                    2.722957781663752,
                    1.5119330251155816,
                    2.075,
                    2.340132649230384,
                    1.3647176662075873,
                    2.5884706765036887,
                    3.3445231878652244,
                    4.001505268439538,
                    1.9852665751030092,
                    2.9267679939706066,
                    2.8447204968944098,
                    1.9831806200577382,
                    2.695619618120554,
                    3.9003115264797508,
                    2.9944640161046805,
                    2.6381284221005474,
                    2.651657285803627,
                    1.8745313671582104,
                    1.5650431951921873,
                    1.6974538192710933,
                    1.7769991240145164,
                    3.06809678223996,
                    3.730128927275003,
                    4.101221640488657,
                    3.045112781954887,
                    4.24037134612972,
                    3.2709113607990012,
                    1.546713234376949,
                    3.7937019588395735,
                    1.639344262295082,
                    1.1609037573336662,
                    0.7003501750875438,
                    3.4275706780085065,
                    4.846587351283657,
                    8.203907815631263,
                    18.056599048334586,
                    10.340050377833753,
                    4.5375,
                    9.898889027587067,
                    3.705564627559352,
                    4.7613112302131375,
                    7.604467310829464,
                    5.090230242688239,
                    3.286915067118304,
                    4.54602223054827,
                    0.9040247678018576,
                    2.383955600403633,
                    2.8744889109156238,
                    6.1522945032778615,
                    5.16641828117238,
                    5.089218396582056,
                    5.886028492876781,
                    7.0792017070415465,
                    5.167894145549869,
                    2.3025501361723197,
                    0.8625,
                    1.0116148370176097,
                    0.5875734466808351,
                    0.703694395576778,
                    0.7711442786069652,
                    1.587896974243561,
                    3.3358509566968784,
                    1.9875,
                    2.5736203909923288,
                    0.7769423558897243,
                    2.013506753376688,
                    0.7248187953011747,
                    0.7130347760820616,
                    0.8994378513429107,
                    0.7498125468632841,
                    0.7125890736342043,
                    0.9572994079858924,
                    0.6337765626941717,
                    0.8108782435129741,
                    0.7625953244155519,
                    6.323510813203491,
                    4.336989032901296,
                    3.547782635852592,
                    3.8667830859423726,
                    3.95742016280526,
                    1.7510944340212633,
                    0.9375,
                    2.3729236917697016,
                    4.491017964071856,
                    4.435836561289516,
                    5.663939584644431,
                    1.8381893209953732,
                    1.1118051217988758,
                    2.2338699613128665,
                    2.1189081391000872,
                    1.4509068167604753,
                    1.2650300601202404,
                    1.347305389221557,
                    2.108169155477475,
                    3.7398373983739837,
                    3.3872976338729766,
                    1.1,
                    2.059925093632959,
                    1.4130298862073278,
                    1.375171896487061,
                    1.5011258443832876,
                    1.7312758750470456,
                    1.0823587957203284,
                    1.1912225705329154,
                    1.6826623457559517,
                    2.3415977961432506,
                    1.2849301397205588,
                    1.7127140892611576,
                    2.01325497061398,
                    2.049487628092977,
                    1.7157169693174703,
                    1.410736579275905,
                    1.3989507869098177,
                    1.4273193940152749,
                    1.4474669328674818,
                    1.4509068167604753,
                    1.5257628814407203,
                    1.6370907273181705,
                    1.9113054341036853,
                    1.3625,
                    1.2266866942045311,
                    1.6485575121768452,
                    1.311680199875078,
                    1.0628985869701137,
                    1.11236095488064,
                    1.2996750812296927,
                    1.4398397395768123,
                    1.6344354335620712,
                    2.364568997873139,
                    2.7979015738196353,
                    2.4262131065532766,
                    2.11065317846884,
                    2.8639319659829914,
                    1.5248093988251468,
                    2.0497437820272464,
                    1.4380392647242717,
                    1.4507253626813408,
                    1.50018752344043,
                    1.3238416385662546,
                    1.6741629185407296,
                    2.3517638228671505,
                    1.6870782304423895,
                    1.85,
                    1.226379677136779,
                    1.536155863619333,
                    2.5541504945536495,
                    1.963727329580988,
                    2.543640897755611,
                    2.276138069034517,
                    1.4133833646028768,
                    2.4362818590704647,
                    1.7875,
                    1.400525196948856,
                    1.0990383414512301,
                    1.625,
                    2.3744063984004,
                    1.1126390798849857,
                    1.7883941970985493,
                    1.5121219695076231,
                    1.4126765845730715,
                    1.136789506558401,
                    1.2384288216162123,
                    1.1376422052756594,
                    1.236418134132634,
                    1.6754188547136784,
                    1.6416040100250626,
                    2.1614192903548224,
                    2.2227772227772227,
                    1.0744627686156922,
                    1.3126640830103764,
                    2.5378172271533943,
                    3.3125,
                    3.511622094476381,
                    1.5632816408204102,
                    3.620474406991261,
                    2.9863801074597025,
                    1.2648716343143394,
                    1.1611936571357222,
                    1.6129032258064515,
                    3.588845817181443,
                    1.3243378310844578,
                    2.5072082236429734,
                    2.395209580838323,
                    6.315657828914457,
                    3.0976767424431677,
                    2.8646157678415745,
                    3.5776832624468353,
                    2.1532298447671505,
                    2.465890599574415,
                    2.3985009369144286,
                    4.2473454091193,
                    3.889931207004378,
                    2.4518388791593697,
                    3.0016191306513886,
                    2.814610958218664,
                    3.019247704113725,
                    2.7127924340467895,
                    2.9375,
                    2.4390243902439024,
                    3.1791547188629847,
                    2.01325497061398,
                    3.1568356181612374,
                    2.774667164364813,
                    3.9639864949356007,
                    1.8900988859682062,
                    3.0257751214045574,
                    1.4541807697129248,
                    4.20042378162782,
                    6.213981458281133,
                    5.3235257449195865,
                    2.3436520867276602,
                    3.890759446315002,
                    3.973426924041113,
                    1.670015067805123,
                    4.529053129277093,
                    2.0648229257915154,
                    4.3825696091896615,
                    3.890759446315002,
                    8.32288794184006,
                    16.313295086056375,
                    3.9313885063227745,
                    3.1746031746031744,
                    4.294863744819792,
                    4.854730568661535,
                    4.84901641398321,
                    3.4904013961605584,
                    4.512409125094009,
                    3.8639489808678253,
                    3.8600874453466583,
                    3.6819770344483276,
                    3.9308963445167753,
                    2.601951463597698,
                    4.79820067474697,
                    4.549431321084865,
                    4.902083073468878,
                    5.147891755821271,
                    3.2209924138788706,
                    3.2060878243512976,
                    4.336957880264967,
                    3.152758663830852,
                    2.704056084126189,
                    3.0117470632341914,
                    4.2705072010018785,
                    4.996252810392206,
                    3.784661503872096,
                    2.6743314171457135,
                    4.125,
                    3.463365841460365,
                    4.259837601499063,
                    2.6200873362445414,
                    2.7948364456698833,
                    3.1179845347967072,
                    3.411086029596188,
                    3.2104934415990005,
                    3.59685275384039,
                    4.465510789572159,
                    2.5952858575727182,
                    4.499437570303712,
                    3.248375812093953,
                    2.4878109763720464,
                    3.965365792445727,
                    2.7535509593820087,
                    3.1855090568394755,
                    1.4865708931917552,
                    2.5209035317608888,
                    1.8934169278996866,
                    1.949025487256372,
                    2.875359419927491,
                    1.6360684401148995,
                    2.5387693846923463,
                    2.20247778751095,
                    2.0867174809446456,
                    1.440561192534135,
                    1.1214953271028036,
                    1.002004008016032,
                    1.1479910157224857,
                    0.9778112072207596,
                    1.0719182350741618,
                    1.7133566783391696,
                    0.924191332583989,
                    2.3267450587940957,
                    1.7747781527309086,
                    1.5994002249156567,
                    1.0393188079138493,
                    1.621351958094288,
                    1.518955561134823,
                    0.9715994020926756,
                    1.1489946296990134,
                    0.901352028042063,
                    2.127659574468085,
                    1.2106839740389417,
                    1.0360753963300462,
                    1.8509254627313656,
                    1.4882441220610305,
                    1.0870923403723605,
                    1.4262479669710997,
                    5.1077613055936215,
                    4.774931609052475,
                    5.52555569508979,
                    5.446161515453639,
                    6.3678361842926705,
                    4.3364158960259935,
                    1.1625,
                    1.825912956478239,
                    1.2125,
                    1.1605903872839662,
                    0.9479855307471623,
                    0.9656383245548031,
                    1.1587341141290806,
                    2.0210896309314585,
                    2.302140368342459,
                    1.0884523958463657,
                    0.9534562790114164,
                    0.9715994020926756,
                    1.098901098901099,
                    1.9784623090408215,
                    1.073389915127309,
                    1.56289072268067,
                    1.4886164623467601,
                    1.3994751968011996,
                    1.7609591607343575,
                    0.9498812648418947,
                    1.7649267743146826,
                    1.136221750530653,
                    0.9379689844922461,
                    2.1111805121798874,
                    2.2252781597699713,
                    2.1630407601900474,
                    1.115987460815047,
                    2.0125,
                    1.5451713395638629,
                    1.5625,
                    1.2642383277005884,
                    0.9364464976900987,
                    1.3744845682868925,
                    1.09104589917231,
                    0.8164275111331024,
                    1.0117411941044216,
                    1.4132066033016508,
                    0.8380237648530331,
                    0.7878939469734867,
                    1.075,
                    1.0613060307154452,
                    1.2125,
                    1.50018752344043,
                    1.4501812726590824,
                    1.0494752623688155,
                    1.1255627813906954,
                    0.7126781695423856,
                    1.1118051217988758,
                    1.0768845479589282,
                    0.9616585487698264,
                    0.8116883116883117,
                    1.5501937742217777,
                    1.1011011011011012,
                    0.9752438109527382,
                    0.9737827715355806,
                    1.0623672040994876,
                    1.7517517517517518,
                    1.5988008993255058,
                    2.4091826437941473,
                    1.1982026959560659,
                    1.2507817385866167,
                    0.974512743628186,
                    1.0889973713856553,
                    1.23688155922039,
                    1.735330836454432,
                    1.1008256192144108,
                    1.1502875718929733,
                    1.049082053203447,
                    1.040230605339015,
                    1.8573921715282973,
                    1.2879829936226084,
                    1.9262038774233896,
                    2.7843675864652266,
                    0.9283653243005896,
                    1.7957351290684624,
                    1.2492192379762648,
                    0.9248843894513186,
                    1.075268817204301,
                    1.3897583573306622,
                    0.9732967307212378,
                    1.1255627813906954,
                    1.2274549098196392,
                    0.9489324509926332,
                    1.2402906539714358,
                    1.2084215771770275,
                    0.9496438835436711,
                    1.0755377688844423,
                    1.236572570572071,
                    0.8443009684628756,
                    1.002004008016032,
                    1.047250966213689,
                    1.1,
                    0.9746345120579782,
                    1.5157209069272204,
                    1.0480349344978166,
                    5.388173521690211,
                    3.325774754346183,
                    2.424090965887792,
                    1.9879969992498125,
                    4.252400548696845,
                    5.122745490981964,
                    8.461827754795035,
                    9.561852452877293,
                    5.677564262540554,
                    6.4795087103647075,
                    11.7683763883689,
                    11.491809428535701,
                    11.861655637407916,
                    8.579289644822412,
                    3.53661584603849,
                    2.1997250343707035,
                    2.7125455230440787,
                    2.0734449163127655,
                    2.398201348988259,
                    2.8830620106872127,
                    2.2080040145527535,
                    2.3607294529103173,
                    4.101025256314078,
                    2.214160620465349,
                    2.205057929487978,
                    2.719298245614035,
                    4.217396761641773,
                    1.9920318725099602,
                    1.8165982331715815,
                    1.5831134564643798,
                    2.156739811912226,
                    2.106706556968337,
                    2.346480279580629,
                    4.129645851583031,
                    2.575,
                    2.0994751312171958,
                    2.6368407898025494,
                    2.261651880544796,
                    2.0940438871473352,
                    5.609573672400898,
                    3.127354935945742,
                    2.3625963690624223,
                    2.954431647471207,
                    2.8963795255930087,
                    2.0277882087870824,
                    1.6936488169364883,
                    2.3749685850716262,
                    2.330508474576271,
                    1.9772243774246028,
                    2.507522567703109,
                    2.4533001245330013,
                    3.6293339985033675,
                    4.437202306342441,
                    3.948519305260527,
                    2.93823455863966,
                    2.6739972510308636,
                    3.373734849431463,
                    3.779724655819775,
                    2.9798422436459244,
                    4.555097965805566,
                    3.9132070738743256,
                    2.130841121495327,
                    1.424287856071964,
                    1.78682993877296,
                    2.439634680345302,
                    3.381763527054108,
                    2.4922118380062304,
                    2.8814833375093962,
                    1.2358007739358383,
                    1.1126390798849857,
                    1.2484394506866416,
                    2.5378172271533943,
                    4.085967762089217,
                    10.723659542557181,
                    6.651662915728933,
                    4.898163188804198,
                    4.215134459036898,
                    4.111472131967008,
                    5.3895210704014005,
                    5.248031988004498,
                    6.167896909796071,
                    7.418508804795803,
                    7.763819095477387,
                    3.333747978604304,
                    7.185703574106474,
                    4.7011752938234554,
                    5.547919530176184,
                    5.1016589746788075,
                    6.253916530893596,
                    3.986503374156461,
                    4.254522769806613,
                    4.059133049361062,
                    4.02650994122796,
                    3.139795664091702,
                    1.455092824887105,
                    1.2118940529735132,
                    1.6364772017489069,
                    2.31278909863733,
                    2.627956451007383,
                    3.7217434744598474,
                    4.866483653606189,
                    4.683195592286501,
                    13.934016495876032,
                    4.038509627406852,
                    9.072706795144537,
                    8.952618453865338,
                    16.64580725907384,
                    4.65,
                    3.150393799224903,
                    3.7643821910955477,
                    3.409090909090909,
                    3.9929903617474025,
                    2.1972534332084894,
                    2.4621922259717537,
                    1.8506940102538452,
                    2.1284587454613746,
                    1.2983770287141074,
                    1.3537227375282026,
                    2.2429906542056073,
                    2.6503312914114265,
                    1.3141426783479349,
                    2.1483887084686484,
                    1.4536340852130325,
                    1.545941902505922,
                    1.3640345388562132,
                    1.6235793680529538,
                    2.0119970007498127,
                    3.310430980637102,
                    1.1252813203300824,
                    2.612080874042446,
                    1.7170586039567002,
                    2.8778778778778777,
                    2.7753469183647956,
                    2.3363318340829586,
                    2.0606968902210565,
                    1.0505252626313157,
                    1.261553834624032,
                    2.238339377266475,
                    3.426284856821308,
                    2.3505876469117277,
                    1.5746063484128967,
                    1.791755419120411,
                    2.4940765681506423,
                    1.3616489693941287,
                    1.988991743807856,
                    1.1641006383777694,
                    0.8989886377824947,
                    1.5130674002751032,
                    1.4498187726534184,
                    1.5720524017467248,
                    1.1009633429250594,
                    1.9129782445611403,
                    3.3629203650456305,
                    3.2383095773943484,
                    2.1125,
                    1.0744627686156922,
                    1.5873015873015872,
                    1.3391739674593242,
                    0.8868348738446166,
                    3.15,
                    3.1996000499937507,
                    5.376344086021505,
                    3.092269326683292,
                    2.291510142749812,
                    2.230576441102757,
                    3.7752305008721656,
                    6.034051076614922,
                    5.11988011988012,
                    4.2390896586219835,
                    4.489183443791422,
                    4.744616925388082,
                    1.921876949956321,
                    1.9879969992498125,
                    1.749562609347663,
                    2.1540388227927365,
                    3.834624031976018,
                    5.069297040829067,
                    4.37172120909318,
                    2.2439513601604615,
                    3.181137724550898,
                    3.399150212446888,
                    4.019975031210986,
                    2.077337004129646,
                    1.5992003998000999,
                    4.775,
                    3.3516758379189593,
                    3.313328332083021,
                    4.101732951003616,
                    4.184414933600602,
                    9.849812265331664,
                    4.359775140537164,
                    2.3238380809595203,
                    3.4767383691845923,
                    4.55743879472693,
                    4.677780542423489,
                    4.172932330827067,
                    2.8550056102730332,
                    2.5253156644580574,
                    3.8061850507073993,
                    3.7129641205150645,
                    1.550581468050519,
                    2.28236467947119,
                    3.4,
                    3.651825912956478,
                    2.224443889027743,
                    3.479236812570146,
                    3.221358736525445,
                    1.0622344413896525,
                    2.52784382430234,
                    1.798426376920195,
                    0.825,
                    1.0381488430268917,
                    2.3755938984746185,
                    3.655189620758483,
                    1.863431715857929,
                    1.3386713374202428,
                    3.2866783304173954,
                    2.8317253477007895,
                    2.143035135808622,
                    2.1627703462932866,
                    3.3654447641686476,
                    0.8876109513689211,
                    1.4128532133033258,
                    2.6993251687078232,
                    3.1222680154864495,
                    2.8489316506310134,
                    2.1638524077548467,
                    2.325,
                    2.937132858392701,
                    3.717611716109651,
                    2.919525888958203,
                    1.7129282320580146,
                    3.9453907815631264,
                    3.1694534564512105,
                    2.7965889139704037,
                    2.0622422197225347,
                    2.460347196203322,
                    3.121878121878122,
                    3.1464602322387316,
                    1.8667000751691305,
                    2.2072577628133185,
                    2.774653168353956,
                    2.638489433537577,
                    1.5248093988251468,
                    3.313328332083021,
                    3.123828564288392,
                    3.224193951512122,
                    3.425,
                    2.4875,
                    3.3012379642365888,
                    2.9790962573538615,
                    2.6351942050705635,
                    2.9742564358910273,
                    3.2495938007749032,
                    2.9279279279279278,
                    2.6838097615778307,
                    2.488122030507627,
                    2.074222166687492,
                    2.8399849868635054,
                    5.220432121893343,
                    4.981226533166458,
                    3.946546771574872,
                    2.8646484863647736,
                    2.9839518555667,
                    2.4523839163450765,
                    3.2626427406199023,
                    3.9775561097256857,
                    5.620082427875609,
                    2.0119970007498127,
                    4.761904761904762,
                    4.061992250968629,
                    3.675918979744936,
                    2.6490066225165565,
                    3.500437554694337,
                    3.7911122269645996,
                    3.5242839352428392,
                    2.784048156508653,
                    4.30937850292689,
                    2.401500938086304,
                    1.875,
                    2.008284172210368,
                    1.7037681880363138,
                    2.9146860145108833,
                    1.8625,
                    1.461769115442279,
                    1.3758599124452784,
                    1.3920240782543265,
                    0.7597459210362436,
                    1.3628407101775444,
                    1.5246188452886777,
                    2.274431392151962,
                    2.331380127166189,
                    1.5809284818067755,
                    2.1234074444166873,
                    2.614133833646029,
                    1.650825412706353,
                    1.536155863619333,
                    1.5740162398500936,
                    1.5138245965219568,
                    1.2112887112887112,
                    2.567635270541082,
                    1.5730337078651686,
                    2.0635317658829413,
                    1.2510947078693857,
                    1.3729405891163255,
                    0.7745159275452842,
                    1.3050570962479608,
                    1.6879219804951238,
                    2.105132037867464,
                    2.65,
                    2.770812437311936,
                    3.339147769748318,
                    1.9257221458046767,
                    1.3269904857285928,
                    1.3850761167956076,
                    1.2121969507623094,
                    1.026026026026026,
                    2.495944090852365,
                    2.9761160435163188,
                    1.125703564727955,
                    1.3120079970011245,
                    1.2152342771235278,
                    1.4722395508421708,
                    1.5242378810594703,
                    1.693002257336343,
                    1.058926124330385,
                    0.900225056264066,
                    0.9623797025371829,
                    1.026539809714572,
                    1.3358302122347065,
                    1.9460138104205902,
                    1.5978030208463363,
                    1.0223164193990775,
                    1.0126265783222903,
                    1.0501312664083011,
                    4.408091908091908,
                    5.026885081905714,
                    2.551594746716698,
                    2.443280977312391,
                    2.7433295753476137,
                    1.525,
                    2.325,
                    2.9287138584247256,
                    2.7342280195660353,
                    1.4996250937265683,
                    1.6122984626921635,
                    3.3291770573566084,
                    7.73286467486819,
                    1.2983770287141074,
                    1.0755377688844423,
                    1.4244658253155067,
                    0.7869098176367724,
                    1.0257693269952464,
                    0.6994753934549088,
                    0.8875,
                    1.025384519194698,
                    1.7745563609097725,
                    2.456448176463216,
                    2.655860349127182,
                    0.7375921990248782,
                    0.8386531480786081,
                    0.998377636340946,
                    0.7999000124984377,
                    2.186406796601699,
                    3.5146966854283925,
                    2.0372453443319585,
                    1.9259629814907453,
                    2.4359775140537163,
                    0.7634543178973717,
                    0.7987021090727567,
                    0.9007881896659578,
                    0.7125,
                    1.3123359580052494,
                    1.262342207224097,
                    2.40180135101326,
                    0.877742946708464,
                    0.9596211365902293,
                    0.9365634365634365,
                    1.2248468941382327,
                    0.9508319779807332,
                    0.7767476822851416,
                    0.7220216606498195,
                    0.9540547326136078,
                    0.9349289454001496,
                    0.7508447002878238,
                    1.11236095488064,
                    0.6118117118241978,
                    0.8258258258258259,
                    1.614922383575363,
                    1.9815553339980059,
                    1.9136960600375235,
                    1.6112915313514864,
                    0.6762680025046963,
                    0.7628814407203601,
                    0.9367974019485386,
                    1.3368315842078962,
                    1.8978649019852665,
                    1.2274549098196392,
                    1.1858694295343901,
                    3.311672081979505,
                    3.7783060177655448,
                    3.3462354850792857,
                    2.6378297287160897,
                    2.412198475190601,
                    1.927891837756635,
                    2.1510755377688846,
                    1.0998625171853518,
                    1.2613962782565256,
                    1.1864618458848508,
                    1.3013013013013013,
                    1.2862137862137861,
                    5.7117860267466565,
                    3.140640640640641,
                    4.909431605246721,
                    5.711072231942015,
                    4.078568747654198,
                    1.8245438640339915,
                    1.387326584176978,
                    1.1998500187476566,
                    0.9640666082383874,
                    1.0728542914171657,
                    1.2625,
                    0.914099674430253,
                    0.8983156581409857,
                    1.0635635635635636,
                    1.2740444666500126,
                    1.5531062124248498,
                    2.3678276121272863,
                    2.7514940239043826,
                    0.8877219304826206,
                    1.0391886816076124,
                    0.8237643534697953,
                    1.4376797099637455,
                    1.799550112471882,
                    0.9272021049993735,
                    1.0340102155226112,
                    1.0256410256410255,
                    0.9248843894513186,
                    1.425891181988743,
                    1.1120829688866676,
                    1.0384086075315901,
                    1.1134742900037533,
                    1.4223331253898939,
                    1.1009633429250594,
                    1.2612387612387612,
                    1.537307836520435,
                    1.809272521673577,
                    15.410406059853472,
                    12.409668577124346,
                    5.008117896840265,
                    5.541624874623872,
                    6.655056599079487,
                    2.993861956657898,
                    1.4595808383233533,
                    1.1397795591182365,
                    0.8129064532266133,
                    0.9484587545238987,
                    1.261553834624032,
                    1.137215696075981,
                    2.5827482447342027,
                    1.244031163608947,
                    1.3625,
                    1.4621344663834042,
                    1.8309505894156006,
                    1.0860067407314942,
                    5.251340900586254,
                    2.262217222847144,
                    2.0127515939492437,
                    2.899637545306837,
                    2.126063031515758,
                    1.4869423966012745,
                    1.5121219695076231,
                    1.6497937757780277,
                    0.9754877438719359,
                    1.6993627389728851,
                    1.687289088863892,
                    1.50018752344043,
                    1.537307836520435,
                ],
            },
        ];
        for test in tests {
            let mut dst = vec![];
            let src = test.input;

            super::encode(&src, &mut dst).expect("failed to encode");

            let mut got = vec![];
            super::decode(&dst, &mut got).expect("failed to decode");
            // verify got same values back
            assert_eq!(got, src, "{}", test.name);
        }
    }
}<|MERGE_RESOLUTION|>--- conflicted
+++ resolved
@@ -535,15 +535,11 @@
         assert_eq!(got.len(), src.len());
 
         for (i, v) in got.iter().enumerate() {
-<<<<<<< HEAD
-            assert_eq!(src[i].to_bits(), v.to_bits());
-=======
             if v.is_nan() || v.is_infinite() {
                 assert_eq!(src[i].to_bits(), v.to_bits());
             } else {
                 assert!(approximately_equal(src[i], *v));
             }
->>>>>>> f155e647
         }
     }
 
