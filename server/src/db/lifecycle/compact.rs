//! This module contains the code to compact chunks together

use super::{error::Result, merge_schemas, LockableCatalogChunk, LockableCatalogPartition};
use crate::db::{
    catalog::{chunk::CatalogChunk, partition::Partition},
    lifecycle::collect_rub,
    DbChunk,
};
use chrono::{DateTime, Utc};
use data_types::job::Job;
use lifecycle::LifecycleWriteGuard;
use observability_deps::tracing::info;
use query::{compute_sort_key, exec::ExecutorType, frontend::reorg::ReorgPlanner, QueryChunkMeta};
use std::{future::Future, sync::Arc};
use tracker::{TaskTracker, TrackedFuture, TrackedFutureExt};

/// Compact the provided chunks into a single chunk,
/// returning the newly created chunk
///
/// TODO: Replace low-level locks with transaction object
pub(crate) fn compact_chunks(
    partition: LifecycleWriteGuard<'_, Partition, LockableCatalogPartition>,
    chunks: Vec<LifecycleWriteGuard<'_, CatalogChunk, LockableCatalogChunk>>,
) -> Result<(
    TaskTracker<Job>,
    TrackedFuture<impl Future<Output = Result<Arc<DbChunk>>> + Send>,
)> {
    let now = std::time::Instant::now(); // time compaction duration.
    let db = Arc::clone(&partition.data().db);
    let table_name = partition.table_name().to_string();
    let chunk_ids: Vec<_> = chunks.iter().map(|x| x.id()).collect();

    let (tracker, registration) = db.jobs.register(Job::CompactChunks {
        partition: partition.addr().clone(),
        chunks: chunk_ids.clone(),
    });

    // Mark and snapshot chunks, then drop locks
    let mut input_rows = 0;
    let mut time_of_first_write: Option<DateTime<Utc>> = None;
    let mut time_of_last_write: Option<DateTime<Utc>> = None;
    let query_chunks = chunks
        .into_iter()
        .map(|mut chunk| {
            // Sanity-check
            assert!(Arc::ptr_eq(&db, &chunk.data().db));
            assert_eq!(chunk.table_name().as_ref(), table_name.as_str());

            input_rows += chunk.table_summary().total_count();

            let candidate_first = chunk.time_of_first_write();
            time_of_first_write = time_of_first_write
                .map(|prev_first| prev_first.min(candidate_first))
                .or(Some(candidate_first));

            let candidate_last = chunk.time_of_last_write();
            time_of_last_write = time_of_last_write
                .map(|prev_last| prev_last.max(candidate_last))
                .or(Some(candidate_last));

            chunk.set_compacting(&registration)?;
            Ok(DbChunk::snapshot(&*chunk))
        })
        .collect::<Result<Vec<_>>>()?;

    // drop partition lock
    let partition = partition.into_data().partition;

    let time_of_first_write = time_of_first_write.expect("Should have had a first write somewhere");
    let time_of_last_write = time_of_last_write.expect("Should have had a last write somewhere");

    let ctx = db.exec.new_context(ExecutorType::Reorg);

    let fut = async move {
        let fut_now = std::time::Instant::now();
        let key = compute_sort_key(query_chunks.iter().map(|x| x.summary()));
        let key_str = format!("\"{}\"", key); // for logging

        // build schema
        //
        // Note: we only use the merged schema from the to-be-compacted
        // chunks - not the table-wide schema, since we don't need to
        // bother with other columns (e.g. ones that only exist in other
        // partitions).
        let schema = merge_schemas(&query_chunks);

        // Cannot move query_chunks as the sort key borrows the column names
        let (schema, plan) =
            ReorgPlanner::new().compact_plan(schema, query_chunks.iter().map(Arc::clone), key)?;
        //ReorgPlanner::new().compact_plan(schema, query_chunks.iter().map(Arc::clone))?;
        // let key_str = if let Some(sort_key) = schema.sort_key() {
        //     format!("\"{}\"", sort_key) // for logging
        // } else { format!("\"\"") };

        let physical_plan = ctx.prepare_plan(&plan)?;
        let stream = ctx.execute(physical_plan).await?;
<<<<<<< HEAD

        println!("--- compact_chunks: Done compacting chunks: {:?}. About to write compacting data to RUB", chunk_ids);

        collect_rub(stream, &mut rb_chunk).await?;
=======
        let rb_chunk = collect_rub(
            stream,
            &db,
            &table_name,
            time_of_first_write,
            time_of_last_write,
        )
        .await?
        .expect("chunk has zero rows");
>>>>>>> ad688175
        let rb_row_groups = rb_chunk.row_groups();

        let new_chunk = {
            let mut partition = partition.write();
            for id in chunk_ids {
                partition.force_drop_chunk(id)
            }
            partition.create_rub_chunk(rb_chunk, schema)
        };

        println!("     compact_chunks: Done creating RUB");

        let guard = new_chunk.read();
        let elapsed = now.elapsed();

        assert!(
            guard.table_summary().total_count() > 0,
            "chunk has zero rows"
        );
        // input rows per second
        let throughput = (input_rows as u128 * 1_000_000_000) / elapsed.as_nanos();

        info!(input_chunks=query_chunks.len(), rub_row_groups=rb_row_groups,
                input_rows=input_rows, output_rows=guard.table_summary().total_count(),
                sort_key=%key_str, compaction_took = ?elapsed, fut_execution_duration= ?fut_now.elapsed(),
                rows_per_sec=?throughput,  "chunk(s) compacted");

        Ok(DbChunk::snapshot(&guard))
    };

    Ok((tracker, fut.track(registration)))
}

#[cfg(test)]
mod tests {
    use super::*;
    use crate::{db::test_helpers::write_lp, utils::make_db};
    use data_types::chunk_metadata::ChunkStorage;
    use lifecycle::{LockableChunk, LockablePartition};
    use query::QueryDatabase;

    #[tokio::test]
    async fn test_compact_freeze() {
        let test_db = make_db().await;
        let db = test_db.db;

        let time0 = Utc::now();

        write_lp(db.as_ref(), "cpu,tag1=cupcakes bar=1 10").await;
        write_lp(db.as_ref(), "cpu,tag1=asfd,tag2=foo bar=2 20").await;
        write_lp(db.as_ref(), "cpu,tag1=bingo,tag2=foo bar=2 10").await;
        write_lp(db.as_ref(), "cpu,tag1=bongo,tag2=a bar=2 20").await;
        write_lp(db.as_ref(), "cpu,tag1=bongo,tag2=a bar=2 10").await;

        let time1 = Utc::now();

        let partition_keys = db.partition_keys().unwrap();
        assert_eq!(partition_keys.len(), 1);

        let db_partition = db.partition("cpu", &partition_keys[0]).unwrap();

        let partition = LockableCatalogPartition::new(Arc::clone(&db), Arc::clone(&db_partition));
        let partition = partition.read();

        let chunks = LockablePartition::chunks(&partition);
        assert_eq!(chunks.len(), 1);
        let chunk = chunks[0].1.read();

        let (_, fut) = compact_chunks(partition.upgrade(), vec![chunk.upgrade()]).unwrap();
        // NB: perform the write before spawning the background task that performs the compaction
        let time2 = Utc::now();
        write_lp(db.as_ref(), "cpu,tag1=bongo,tag2=a bar=2 40").await;
        let time3 = Utc::now();
        tokio::spawn(fut).await.unwrap().unwrap().unwrap();

        let mut chunk_summaries: Vec<_> = db_partition.read().chunk_summaries().collect();

        chunk_summaries.sort_unstable();

        let mub_summary = &chunk_summaries[0];
        let first_mub_write = mub_summary.time_of_first_write;
        let last_mub_write = mub_summary.time_of_last_write;
        assert!(time2 < first_mub_write);
        assert_eq!(first_mub_write, last_mub_write);
        assert!(first_mub_write < time3);

        let rub_summary = &chunk_summaries[1];
        let first_rub_write = rub_summary.time_of_first_write;
        let last_rub_write = rub_summary.time_of_last_write;
        assert!(time0 < first_rub_write);
        assert!(first_rub_write < last_rub_write);
        assert!(last_rub_write < time1);

        let summaries: Vec<_> = chunk_summaries
            .iter()
            .map(|summary| (summary.storage, summary.row_count))
            .collect();

        assert_eq!(
            summaries,
            vec![
                (ChunkStorage::OpenMutableBuffer, 1),
                (ChunkStorage::ReadBuffer, 5)
            ]
        )
    }
}<|MERGE_RESOLUTION|>--- conflicted
+++ resolved
@@ -94,12 +94,9 @@
 
         let physical_plan = ctx.prepare_plan(&plan)?;
         let stream = ctx.execute(physical_plan).await?;
-<<<<<<< HEAD
 
         println!("--- compact_chunks: Done compacting chunks: {:?}. About to write compacting data to RUB", chunk_ids);
 
-        collect_rub(stream, &mut rb_chunk).await?;
-=======
         let rb_chunk = collect_rub(
             stream,
             &db,
@@ -109,7 +106,6 @@
         )
         .await?
         .expect("chunk has zero rows");
->>>>>>> ad688175
         let rb_row_groups = rb_chunk.row_groups();
 
         let new_chunk = {
