--- conflicted
+++ resolved
@@ -339,6 +339,8 @@
 ) -> impl futures::Future<Output = Result<Option<read_buffer::RBChunk>>> {
     use futures::{future, StreamExt, TryStreamExt};
 
+    println!("     lifecycle::collect_rub");
+
     let table_name = table_name.to_string();
     let metrics = db
         .metrics_registry
@@ -348,30 +350,6 @@
     async move {
         let mut adapted_stream = stream.try_filter(|batch| future::ready(batch.num_rows() > 0));
 
-<<<<<<< HEAD
-/// Executes a plan and collects the results into a read buffer chunk
-async fn collect_rub(
-    mut stream: SendableRecordBatchStream,
-    chunk: &mut read_buffer::RBChunk,
-) -> Result<()> {
-    use futures::StreamExt;
-
-    println!("     lifecycle::collect_rub");
-    let mut i = 0;
-
-    while let Some(batch) = stream.next().await {
-        let batch = batch?;
-
-        // println!("     ----- BATCH: {:#?}", batch);
-        i += 1;
-
-        if batch.num_rows() > 0 {
-            chunk.upsert_table(batch)
-        }
-    }
-    println!("Total batches: {}", i);
-    Ok(())
-=======
         let first_batch = match adapted_stream.next().await {
             Some(rb_result) => rb_result?,
             // At least one RecordBatch is required to create a read_buffer::Chunk
@@ -394,7 +372,6 @@
 
         Ok(Some(chunk))
     }
->>>>>>> ad688175
 }
 
 /// Return the merged schema for the chunks that are being
